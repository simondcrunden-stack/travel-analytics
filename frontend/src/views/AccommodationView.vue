<script setup>
import { ref, computed, onMounted, nextTick } from 'vue'
import bookingService from '@/services/bookingService'
import { Chart, registerables } from 'chart.js'
import UniversalFilters from '@/components/common/UniversalFilters.vue'

// Register Chart.js components
Chart.register(...registerables)

// State
const loading = ref(true)
const error = ref(null)
const bookings = ref([])
const summary = ref({
  total_spend: 0,
  total_emissions: 0,
  compliance_rate: 0,
  booking_count: 0
})
const currentFilters = ref({})
const currentPage = ref(1)
const itemsPerPage = ref(20)

// Chart refs
const cityChartRef = ref(null)
const hotelChainChartRef = ref(null)
let cityChart = null
let hotelChainChart = null

// Accommodation bookings computed (backend filters, we just display hotel ones)
const accommodationBookings = computed(() => {
  return bookings.value.filter(b => b.accommodation_bookings && b.accommodation_bookings.length > 0)
})

// Summary stats - Calculate from ACCOMMODATION ONLY (not total booking amount)
const summaryStats = computed(() => {
  let totalAccommodationSpend = 0
  let totalNights = 0
  let totalAccommodationBookings = 0

  accommodationBookings.value.forEach(booking => {
    booking.accommodation_bookings.forEach(hotel => {
      // Use hotel.total_amount_base for accommodation-specific spend
      totalAccommodationSpend += parseFloat(hotel.total_amount_base || 0)
      totalNights += hotel.number_of_nights || 0
      totalAccommodationBookings++
    })
  })

  const avgNightlyRate = totalNights > 0 ? totalAccommodationSpend / totalNights : 0

  return {
    total_bookings: totalAccommodationBookings,
    total_spend: totalAccommodationSpend,
    avg_spend: totalAccommodationBookings > 0 ? totalAccommodationSpend / totalAccommodationBookings : 0,
    total_nights: totalNights,
    avg_nightly_rate: avgNightlyRate,
  }
})

// Removed availableCities and availableHotelChains - not needed with UniversalFilters

// Handle filter changes from UniversalFilters
const handleFiltersChanged = async (filters) => {
  console.log('🏨 [AccommodationView] Filters changed:', filters)
  currentFilters.value = filters
  await loadData(filters)
}

// Methods
const loadData = async (filters = {}) => {
  try {
    loading.value = true
    error.value = null

    console.log('🌐 [AccommodationView] Loading accommodation data with filters:', filters)

    // bookingService handles filter transformation automatically
    const data = await bookingService.getBookings(filters)
    bookings.value = data.results || []

    // Use backend summary statistics
    if (data.summary) {
      summary.value = data.summary
      console.log('📊 [AccommodationView] Backend summary:', summary.value)
    }

    console.log('✅ [AccommodationView] Loaded', bookings.value.length, 'bookings,', accommodationBookings.value.length, 'with accommodation')

  } catch (err) {
    console.error('❌ [AccommodationView] Error loading data:', err)
    error.value = 'Failed to load booking data. Please try again.'
  } finally {
    loading.value = false
    await nextTick()
    await nextTick()
    renderCharts()
  }
}

const renderCharts = () => {
  // Destroy existing charts
  if (cityChart) cityChart.destroy()
  if (hotelChainChart) hotelChainChart.destroy()

  // City Chart Data - Calculate from ACCOMMODATION ONLY
  const cityChartData = {}
  accommodationBookings.value.forEach(booking => {
    booking.accommodation_bookings.forEach(hotel => {
      const city = hotel.city || 'Unknown'
      if (!cityChartData[city]) {
        cityChartData[city] = 0
      }
      // Use hotel.total_amount_base instead of booking.total_amount
      const amount = parseFloat(hotel.total_amount_base || 0)
      cityChartData[city] += amount
    })
  })

  const topCities = Object.entries(cityChartData)
    .sort((a, b) => b[1] - a[1])
    .slice(0, 10)

  if (cityChartRef.value) {
    const ctx = cityChartRef.value.getContext('2d')
    cityChart = new Chart(ctx, {
      type: 'bar',
      data: {
        labels: topCities.map(c => c[0]),
        datasets: [{
          label: 'Spend (AUD)',
          data: topCities.map(c => c[1]),
          backgroundColor: '#10b981'
        }]
      },
      options: {
        responsive: true,
        maintainAspectRatio: false,
        plugins: {
          legend: { display: false },
          tooltip: {
            callbacks: {
              label: (context) => formatCurrency(context.parsed.y)
            }
          }
        },
        scales: {
          y: {
            beginAtZero: true,
            ticks: {
              callback: (value) => formatCurrency(value)
            }
          }
        }
      }
    })
  }

  // Hotel Chain Chart Data - Calculate from ACCOMMODATION ONLY
  const hotelChainChartData = {}
  accommodationBookings.value.forEach(booking => {
    booking.accommodation_bookings.forEach(hotel => {
      const chain = hotel.hotel_chain || 'Independent'
      if (!hotelChainChartData[chain]) {
        hotelChainChartData[chain] = 0
      }
      // Use hotel.total_amount_base instead of booking.total_amount
      const amount = parseFloat(hotel.total_amount_base || 0)
      hotelChainChartData[chain] += amount
    })
  })

  if (hotelChainChartRef.value) {
    const ctx = hotelChainChartRef.value.getContext('2d')
    hotelChainChart = new Chart(ctx, {
      type: 'doughnut',
      data: {
        labels: Object.keys(hotelChainChartData),
        datasets: [{
          data: Object.values(hotelChainChartData),
          backgroundColor: [
            '#10b981',
            '#3b82f6',
            '#8b5cf6',
            '#f59e0b',
            '#ef4444'
          ]
        }]
      },
      options: {
        responsive: true,
        maintainAspectRatio: false,
        plugins: {
          legend: {
            position: 'right'
          },
          tooltip: {
            callbacks: {
              label: (context) => {
                const label = context.label || ''
                const value = formatCurrency(context.parsed)
                return `${label}: ${value}`
              }
            }
          }
        }
      }
    })
  }
}

// Removed clearFilters - UniversalFilters handles this now

const formatCurrency = (amount) => {
  return new Intl.NumberFormat('en-AU', {
    style: 'currency',
    currency: 'AUD',
  }).format(amount)
}

const formatDate = (dateString) => {
  return new Date(dateString).toLocaleDateString('en-AU', {
    year: 'numeric',
    month: 'short',
    day: 'numeric',
  })
}

// Pagination
const totalPages = computed(() => {
  return Math.ceil(accommodationBookings.value.length / itemsPerPage.value)
})

const startIndex = computed(() => {
  return (currentPage.value - 1) * itemsPerPage.value
})

const endIndex = computed(() => {
  return currentPage.value * itemsPerPage.value
})

const paginatedAccommodationBookings = computed(() => {
  return accommodationBookings.value.slice(startIndex.value, endIndex.value)
})

// Helper functions for table display
const getHotelInfo = (booking) => {
  if (!booking.accommodation_bookings || booking.accommodation_bookings.length === 0) {
    return 'N/A'
  }

  if (booking.accommodation_bookings.length === 1) {
    return booking.accommodation_bookings[0].hotel_name || 'Unknown'
  } else {
    return `Multi-city (${booking.accommodation_bookings.length} hotels)`
  }
}

const getAccommodationAmount = (booking) => {
  // Return total of all accommodation amounts for this booking
  if (!booking.accommodation_bookings || booking.accommodation_bookings.length === 0) return 0

  return booking.accommodation_bookings.reduce((total, hotel) => {
    return total + parseFloat(hotel.total_amount_base || 0)
  }, 0)
}

const getCityInfo = (booking) => {
  if (!booking.accommodation_bookings || booking.accommodation_bookings.length === 0) {
    return 'N/A'
  }
  
  const cities = booking.accommodation_bookings
    .map(hotel => hotel.city)
    .filter(city => city)
  
  if (cities.length === 0) return 'Unknown'
  if (cities.length === 1) return cities[0]
  
  const uniqueCities = [...new Set(cities)]
  if (uniqueCities.length === 1) return uniqueCities[0]
  return `${uniqueCities[0]} +${uniqueCities.length - 1}`
}

const getTotalNights = (booking) => {
  if (!booking.accommodation_bookings || booking.accommodation_bookings.length === 0) {
    return 0
  }
  
  return booking.accommodation_bookings.reduce((sum, hotel) => 
    sum + (hotel.number_of_nights || 0), 0)
}

const getCheckInDate = (booking) => {
  if (!booking.accommodation_bookings || booking.accommodation_bookings.length === 0) {
    return 'N/A'
  }
  
  // Get earliest check-in date
  const dates = booking.accommodation_bookings
    .map(hotel => hotel.check_in_date)
    .filter(date => date)
    .sort()
  
  return dates.length > 0 ? formatDate(dates[0]) : 'N/A'
}

// Lifecycle
onMounted(async () => {
  await loadData()
})
</script>

<template>
  <div class="space-y-6">
    <!-- Header -->
    <div class="flex items-center justify-between">
      <div>
        <h1 class="text-2xl font-bold text-gray-900">Accommodation Records</h1>
        <p class="mt-1 text-sm text-gray-500">Analyze hotel bookings, spending patterns, and lodging preferences</p>
      </div>
    </div>

    <!-- Universal Filters -->
    <UniversalFilters
      :show-traveller="true"
      :show-date-range="true"
      :show-destinations="true"
      :show-organization="true"
      :show-status="false"
      :show-supplier="true"
<<<<<<< HEAD
      supplier-label="Hotel Name"
      supplier-placeholder="Hyatt Regency, InterContinental, Novotel..."
=======
      supplier-label="Hotel Chain"
      supplier-placeholder="Marriott, Hilton, Accor..."
      supplier-type="hotel"
>>>>>>> 797914a3
      @filters-changed="handleFiltersChanged"
    />

    <!-- Loading State -->
    <div v-if="loading" class="flex justify-center items-center py-12">
      <div class="animate-spin rounded-full h-12 w-12 border-b-2 border-blue-600"></div>
    </div>

    <!-- Error State -->
    <div v-else-if="error" class="bg-red-50 border border-red-200 rounded-lg p-4">
      <p class="text-red-800">{{ error }}</p>
      <button @click="loadData" class="mt-2 text-sm text-red-600 hover:text-red-800 underline">Retry</button>
    </div>

    <!-- Summary Cards -->
    <div v-if="!loading && !error" class="grid grid-cols-1 md:grid-cols-2 lg:grid-cols-4 gap-6">
      <!-- Total Bookings -->
      <div class="bg-white rounded-xl shadow-sm p-6">
        <div class="flex items-center justify-between">
          <div>
            <p class="text-sm font-medium text-gray-600">Total Bookings</p>
            <p class="text-3xl font-bold text-gray-900 mt-2">{{ summaryStats.total_bookings }}</p>
          </div>
          <div class="bg-blue-100 p-3 rounded-full">
            <span class="mdi mdi-bed text-blue-600 text-2xl"></span>
          </div>
        </div>
      </div>

      <!-- Total Spend -->
      <div class="bg-white rounded-xl shadow-sm p-6">
        <div class="flex items-center justify-between">
          <div>
            <p class="text-sm font-medium text-gray-600">Total Spend</p>
            <p class="text-3xl font-bold text-gray-900 mt-2">{{ formatCurrency(summaryStats.total_spend) }}</p>
          </div>
          <div class="bg-green-100 p-3 rounded-full">
            <span class="mdi mdi-currency-usd text-green-600 text-2xl"></span>
          </div>
        </div>
      </div>

      <!-- Total Nights -->
      <div class="bg-white rounded-xl shadow-sm p-6">
        <div class="flex items-center justify-between">
          <div>
            <p class="text-sm font-medium text-gray-600">Total Nights</p>
            <p class="text-3xl font-bold text-gray-900 mt-2">{{ summaryStats.total_nights }}</p>
          </div>
          <div class="bg-purple-100 p-3 rounded-full">
            <span class="mdi mdi-calendar-range text-purple-600 text-2xl"></span>
          </div>
        </div>
      </div>

      <!-- Avg Nightly Rate -->
      <div class="bg-white rounded-xl shadow-sm p-6">
        <div class="flex items-center justify-between">
          <div>
            <p class="text-sm font-medium text-gray-600">Avg Nightly Rate</p>
            <p class="text-3xl font-bold text-gray-900 mt-2">{{ formatCurrency(summaryStats.avg_nightly_rate) }}</p>
          </div>
          <div class="bg-orange-100 p-3 rounded-full">
            <span class="mdi mdi-chart-line text-orange-600 text-2xl"></span>
          </div>
        </div>
      </div>
    </div>

    <!-- Charts -->
    <div v-if="!loading && !error" class="grid grid-cols-1 lg:grid-cols-2 gap-6">
      <!-- Cities Chart -->
      <div class="bg-white rounded-xl shadow-sm overflow-hidden">
        <div class="border-b border-gray-200 px-6 py-4">
          <h3 class="text-lg font-semibold text-gray-900">Top Cities by Spend</h3>
        </div>
        <div class="p-6" style="height: 400px;">
          <canvas ref="cityChartRef"></canvas>
        </div>
      </div>

      <!-- Hotel Chain Chart -->
      <div class="bg-white rounded-xl shadow-sm overflow-hidden">
        <div class="border-b border-gray-200 px-6 py-4">
          <h3 class="text-lg font-semibold text-gray-900">Spend by Hotel Chain</h3>
        </div>
        <div class="p-6" style="height: 400px;">
          <canvas ref="hotelChainChartRef"></canvas>
        </div>
      </div>
    </div>

    <!-- Bookings Table -->
    <div v-if="!loading && !error" class="bg-white rounded-xl shadow-sm overflow-hidden">
      <!-- Table Header -->
      <div class="p-6 border-b border-gray-200">
        <h2 class="text-lg font-semibold text-gray-900">Accommodation Records</h2>
        <p class="text-sm text-gray-600 mt-1">{{ accommodationBookings.length }} bookings found</p>
      </div>

      <div class="overflow-x-auto">
        <table class="min-w-full divide-y divide-gray-200">
          <thead class="bg-gray-50">
            <tr>
              <th class="px-6 py-3 text-left text-xs font-medium text-gray-500 uppercase tracking-wider">
                Reference
              </th>
              <th class="px-6 py-3 text-left text-xs font-medium text-gray-500 uppercase tracking-wider">
                Traveller
              </th>
              <th class="px-6 py-3 text-left text-xs font-medium text-gray-500 uppercase tracking-wider">
                Hotel
              </th>
              <th class="px-6 py-3 text-left text-xs font-medium text-gray-500 uppercase tracking-wider">
                City
              </th>
              <th class="px-6 py-3 text-left text-xs font-medium text-gray-500 uppercase tracking-wider">
                Check-in
              </th>
              <th class="px-6 py-3 text-left text-xs font-medium text-gray-500 uppercase tracking-wider">
                Nights
              </th>
              <th class="px-6 py-3 text-left text-xs font-medium text-gray-500 uppercase tracking-wider">
                Amount
              </th>
            </tr>
          </thead>
          <tbody class="bg-white divide-y divide-gray-200">
            <tr v-for="booking in paginatedAccommodationBookings" :key="booking.id" class="hover:bg-gray-50">
              <td class="px-6 py-4 whitespace-nowrap text-sm font-mono text-gray-900">{{ booking.agent_booking_reference }}</td>
              <td class="px-6 py-4 whitespace-nowrap text-sm text-gray-900">{{ booking.traveller_name }}</td>
              <td class="px-6 py-4 whitespace-nowrap text-sm text-gray-500">{{ getHotelInfo(booking) }}</td>
              <td class="px-6 py-4 whitespace-nowrap text-sm text-gray-500">{{ getCityInfo(booking) }}</td>
              <td class="px-6 py-4 whitespace-nowrap text-sm text-gray-500">{{ getCheckInDate(booking) }}</td>
              <td class="px-6 py-4 whitespace-nowrap text-sm text-gray-500 text-center">{{ getTotalNights(booking) }}</td>
              <td class="px-6 py-4 whitespace-nowrap text-sm font-semibold text-gray-900">{{ formatCurrency(getAccommodationAmount(booking)) }}</td>
            </tr>
          </tbody>
        </table>

        <div v-if="accommodationBookings.length === 0" class="text-center py-12">
          <span class="mdi mdi-bed-empty text-gray-300 text-6xl"></span>
          <p class="text-gray-500 mt-4">No accommodation bookings found</p>
        </div>
      </div>

      <!-- Pagination -->
      <div class="px-6 py-4 border-t border-gray-200 flex items-center justify-between">
        <div class="flex items-center gap-2">
          <span class="text-sm text-gray-700">Rows per page:</span>
          <select v-model="itemsPerPage" class="border border-gray-300 rounded-md px-2 py-1 text-sm">
            <option :value="10">10</option>
            <option :value="20">20</option>
            <option :value="30">30</option>
            <option :value="40">40</option>
            <option :value="50">50</option>
          </select>
        </div>

        <div class="flex items-center gap-4">
          <span class="text-sm text-gray-700">
            {{ (currentPage - 1) * itemsPerPage + 1 }}-{{ Math.min(currentPage * itemsPerPage, accommodationBookings.length) }}
            of {{ accommodationBookings.length }}
          </span>

          <div class="flex gap-2">
            <button
              @click="currentPage > 1 && currentPage--"
              :disabled="currentPage === 1"
              class="px-3 py-1 border border-gray-300 rounded-md text-sm disabled:opacity-50 disabled:cursor-not-allowed hover:bg-gray-50"
            >
              Previous
            </button>
            <button
              @click="currentPage < totalPages && currentPage++"
              :disabled="currentPage === totalPages"
              class="px-3 py-1 border border-gray-300 rounded-md text-sm disabled:opacity-50 disabled:cursor-not-allowed hover:bg-gray-50"
            >
              Next
            </button>
          </div>
        </div>
      </div>
    </div>
  </div>
</template>

<style scoped>
/* Minimal scoped styles - most styling uses Tailwind classes */
</style><|MERGE_RESOLUTION|>--- conflicted
+++ resolved
@@ -329,14 +329,9 @@
       :show-organization="true"
       :show-status="false"
       :show-supplier="true"
-<<<<<<< HEAD
       supplier-label="Hotel Name"
       supplier-placeholder="Hyatt Regency, InterContinental, Novotel..."
-=======
-      supplier-label="Hotel Chain"
-      supplier-placeholder="Marriott, Hilton, Accor..."
       supplier-type="hotel"
->>>>>>> 797914a3
       @filters-changed="handleFiltersChanged"
     />
 
